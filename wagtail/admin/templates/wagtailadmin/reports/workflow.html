--- conflicted
+++ resolved
@@ -44,64 +44,64 @@
                                 {% latest_str workflow_state.content_object %}
                             </a>
                             {% i18n_enabled as show_locale_labels %}
-<<<<<<< HEAD
+                            <<<<<<< HEAD
                             {% if show_locale_labels %}
                                 {% locale_label_from_id workflow_state.page.locale_id as locale_label %}
                                 {% status locale_label classname="status-tag--label" %}
-=======
-                            {% if show_locale_labels and workflow_state.content_object.locale_id %}
-                                {% locale_label_from_id workflow_state.content_object.locale_id as locale_label %}
-                                <span class="status-tag status-tag--label">{{ locale_label }}</span>
->>>>>>> 8801a49d
-                            {% endif %}
-                        </td>
-                        <td>
-                            {% admin_url_name workflow_state.content_object 'workflow_history_detail' as workflow_history_detail_url_name %}
-                            <a href="{% url workflow_history_detail_url_name workflow_state.content_object.pk|admin_urlquote workflow_state.pk %}" class="status-tag primary">
-                                {{ workflow_state.get_status_display }}
-                            </a>
-                        </td>
-                        <td>
-                            <h2>{{ workflow_name }}</h2>
-                            {% trans 'Incomplete task' as incomplete_title %}
-                            {% for task in workflow_state.all_tasks_with_status %}
-                                <span data-wagtail-tooltip="{{ task.name }}: {{ task.status_display }}">
-                                    {% if task.status == 'approved' %}
-                                        {% icon "success" title=task.status_display classname="initial" %}
-                                    {% elif task.status == 'rejected' %}
-                                        {% icon "error" title=task.status_display classname="initial" %}
-                                    {% else %}
-                                        {% icon "radio-empty" title=incomplete_title classname="initial" %}
-                                    {% endif %}
-                                </span>
+                                =======
+                                {% if show_locale_labels and workflow_state.content_object.locale_id %}
+                                    {% locale_label_from_id workflow_state.content_object.locale_id as locale_label %}
+                                    <span class="status-tag status-tag--label">{{ locale_label }}</span>
+                                    >>>>>>> 8801a49da8d868b667832c3d49d26649f7101064
+                                {% endif %}
+                                </td>
+                                <td>
+                                    {% admin_url_name workflow_state.content_object 'workflow_history_detail' as workflow_history_detail_url_name %}
+                                    <a href="{% url workflow_history_detail_url_name workflow_state.content_object.pk|admin_urlquote workflow_state.pk %}" class="status-tag primary">
+                                        {{ workflow_state.get_status_display }}
+                                    </a>
+                                </td>
+                                <td>
+                                    <h2>{{ workflow_name }}</h2>
+                                    {% trans 'Incomplete task' as incomplete_title %}
+                                    {% for task in workflow_state.all_tasks_with_status %}
+                                        <span data-wagtail-tooltip="{{ task.name }}: {{ task.status_display }}">
+                                            {% if task.status == 'approved' %}
+                                                {% icon "success" title=task.status_display classname="initial" %}
+                                            {% elif task.status == 'rejected' %}
+                                                {% icon "error" title=task.status_display classname="initial" %}
+                                            {% else %}
+                                                {% icon "radio-empty" title=incomplete_title classname="initial" %}
+                                            {% endif %}
+                                        </span>
+                                    {% endfor %}
+                                </td>
+                                <td>{{ workflow_state.requested_by|user_display_name }}</td>
+                                <td>{{ workflow_state.created_at }}</td>
+                                </tr>
                             {% endfor %}
-                        </td>
-                        <td>{{ workflow_state.requested_by|user_display_name }}</td>
-                        <td>{{ workflow_state.created_at }}</td>
-                    </tr>
-                {% endfor %}
-            </tbody>
-        </table>
-    {% else %}
-        <p>{% trans "No pages/snippets have been submitted for moderation yet" %}</p>
-    {% endif %}
-{% endblock %}
+                        </tbody>
+                    </table>
+                {% else %}
+                    <p>{% trans "No pages/snippets have been submitted for moderation yet" %}</p>
+                {% endif %}
+    {% endblock %}
 
-{% block extra_js %}
-    {{ block.super }}
+    {% block extra_js %}
+        {{ block.super }}
 
-    <script src="{% versioned_static 'wagtailadmin/js/vendor/bootstrap-tooltip.js' %}"></script>
+        <script src="{% versioned_static 'wagtailadmin/js/vendor/bootstrap-tooltip.js' %}"></script>
 
-    <script>
-        $(function() {
-            $('[data-wagtail-tooltip]').tooltip({
-                animation: false,
-                title: function() {
-                    return $(this).attr('data-wagtail-tooltip');
-                },
-                trigger: 'hover',
-                placement: 'bottom',
-            });
-        })
-    </script>
-{% endblock %}+        <script>
+            $(function() {
+                $('[data-wagtail-tooltip]').tooltip({
+                    animation: false,
+                    title: function() {
+                        return $(this).attr('data-wagtail-tooltip');
+                    },
+                    trigger: 'hover',
+                    placement: 'bottom',
+                });
+            })
+        </script>
+    {% endblock %}