--- conflicted
+++ resolved
@@ -78,13 +78,13 @@
         return cleaned_data
 
 
-<<<<<<< HEAD
 class CopyForm(forms.Form):
     new_title = forms.CharField()
     new_slug = forms.CharField()
     copy_subpages = forms.BooleanField(required=False)
     publish_copies = forms.BooleanField(required=False)
-=======
+
+
 class PageViewRestrictionForm(forms.Form):
     restriction_type = forms.ChoiceField(label="Visibility", choices=[
         ('none', ugettext_lazy("Public")),
@@ -99,5 +99,4 @@
             self._errors["password"] = self.error_class([_('This field is required.')])
             del cleaned_data['password']
 
-        return cleaned_data
->>>>>>> ab8bb0e5
+        return cleaned_data